--- conflicted
+++ resolved
@@ -1,19 +1,6 @@
-<<<<<<< HEAD
-import { MongoClient } from 'mongodb';
-import uri from 'mongodb-uri';
-import zlib from 'zlib';
-=======
-'use strict'
-
-/**
- * Module dependencies.
- */
-
 import { MongoClient } from 'mongodb'
 import uri from 'mongodb-uri'
-import thunky from 'thunky'
 import zlib from 'zlib'
->>>>>>> 05e47e4b
 
 /**
  * Module constants.
@@ -38,14 +25,9 @@
   'hosts'
 ]
 
-<<<<<<< HEAD
 const createIndex = (db, coll) => db.createIndex(coll, { 'expireAt': 1 }, { expireAfterSeconds: 0 })
 
-class MongoStore {
-
-=======
 export default class MongoStore {
->>>>>>> 05e47e4b
   /**
    * MongoStore constructor.
    *
@@ -54,8 +36,6 @@
    */
 
   constructor(conn, options = {}) {
-    let store = this
-
     if ('object' === typeof conn) {
       if ('function' !== typeof conn.collection) {
         options = conn
@@ -64,19 +44,6 @@
         } else if (options.client) {
           this.client = options.client
         } else {
-<<<<<<< HEAD
-          options.database = options.database || options.db;
-          options.hosts = options.hosts || [{
-            port: options.port || 27017,
-            host: options.host || '127.0.0.1'
-          }];
-          conn = uri.format(options);
-          delete options.database
-          delete options.db
-          delete options.hosts
-          delete options.port
-          delete options.host
-=======
           options.database = options.database || options.db
           options.hosts = options.hosts || [
             {
@@ -85,36 +52,23 @@
             }
           ]
           conn = uri.format(options)
->>>>>>> 05e47e4b
         }
       } else {
         this.client = conn
       }
     }
 
-<<<<<<< HEAD
-    conn = conn || 'mongodb://127.0.0.1:27017';
-    var coll = this.coll = options.collection || 'cacheman';
-    this.compression = options.compression || false;
-=======
     conn = conn || 'mongodb://127.0.0.1:27017'
     var coll = (this.coll = options.collection || 'cacheman')
     this.compression = options.compression || false
-    this.ready = thunky((cb) => {
-      function createIndex(err, db) {
-        db.ensureIndex(coll, { expireAt: 1 }, { expireAfterSeconds: 0 }, (err) => {
-          cb(err, db)
-        })
-      }
->>>>>>> 05e47e4b
-
     this.ready = Promise.resolve().then(async () => {
       if ('string' === typeof conn) {
-<<<<<<< HEAD
-        const mongoClient = await MongoClient.connect(conn, {
-          ...options,
-          useNewUrlParser: true, 
-        })
+        const mongoOptions = OPTIONS_LIST.reduce((opt, key) => {
+          delete opt[key]
+          return opt
+        }, {useNewUrlParser: true, ...options})
+
+        const mongoClient = await MongoClient.connect(conn, mongoOptions)
         const db = mongoClient.db()
 
         this.closeMongoClient = mongoClient.close.bind(mongoClient)
@@ -128,24 +82,6 @@
         }
       }
       throw new Error('Invalid mongo connection.')
-=======
-        const mongoOptions = OPTIONS_LIST.reduce((opt, key) => {
-          delete opt[key]
-          return opt
-        }, Object.assign({}, options))
-
-        MongoClient.connect(conn, mongoOptions, (err, db) => {
-          if (err) return cb(err)
-          createIndex(null, (this.client = db))
-          db.ensureIndex(coll, { expireAt: 1 }, { expireAfterSeconds: 0 }, (err) => {
-            cb(err, db)
-          })
-        })
-      } else {
-        if (this.client) return createIndex(null, this.client)
-        cb(new Error('Invalid mongo connection.'))
-      }
->>>>>>> 05e47e4b
     })
   }
 
@@ -157,45 +93,23 @@
    * @api public
    */
 
-<<<<<<< HEAD
-  get(key, cb = noop) {
+  get(key, fn = noop) {
     this.ready.then(async db => {
-      const data = await db.collection(this.coll).findOne({ key: key });
-      if (!data) return cb(null, null);
+      const data = await db.collection(this.coll).findOne({ key: key })
+      if (!data) return fn(null, null)
       //Mongo's TTL might have a delay, to fully respect the TTL, it is best to validate it in get.
       if (data.expireAt.getTime() < Date.now()) {
-        this.del(key);
-        return cb(null, null);
+        this.del(key)
+        return fn(null, null)
       }
       try {
-        if (data.compressed) return decompress(data.value, cb);
-        cb(null, data.value);
+        if (data.compressed) return decompress(data.value, fn)
+        fn(null, data.value)
       } catch (err) {
-        cb(err);
-      }
-    })
-    .catch(err => cb(err))
-=======
-  get(key, fn = noop) {
-    this.ready((err, db) => {
-      if (err) return fn(err)
-      db.collection(this.coll).findOne({ key: key }, (err, data) => {
-        if (err) return fn(err)
-        if (!data) return fn(null, null)
-        //Mongo's TTL might have a delay, to fully respect the TTL, it is best to validate it in get.
-        if (data.expireAt.getTime() < Date.now()) {
-          this.del(key)
-          return fn(null, null)
-        }
-        try {
-          if (data.compressed) return decompress(data.value, fn)
-          fn(null, data.value)
-        } catch (err) {
-          fn(err)
-        }
-      })
-    })
->>>>>>> 05e47e4b
+        fn(err)
+      }
+    })
+    .catch(err => fn(err))
   }
 
   /**
@@ -214,17 +128,10 @@
       ttl = null
     }
 
-<<<<<<< HEAD
-    let data;
-    let store = this;
-    let query = { key: key };
-    let options = { upsert: true, safe: true };
-=======
     let data
     let store = this
     let query = { key: key }
     let options = { upsert: true, safe: true }
->>>>>>> 05e47e4b
 
     try {
       data = {
@@ -236,19 +143,14 @@
       return fn(err)
     }
 
-<<<<<<< HEAD
     this.ready.then(db => {
       function update($set) {
         db.collection(store.coll).updateOne(query, { $set }, options, (err, data) => {
-          if (err) return fn(err);
-          if (!data) return fn(null, null);
-          fn(null, val);
-        });
-      }
-=======
-    this.ready((err, db) => {
-      if (err) return fn(err)
->>>>>>> 05e47e4b
+          if (err) return fn(err)
+          if (!data) return fn(null, null)
+          fn(null, val)
+        })
+      }
       if (!this.compression) {
         update(data)
       } else {
@@ -257,19 +159,8 @@
           update(data)
         })
       }
-<<<<<<< HEAD
-    })
-    .catch(err => fn(err))
-=======
-      function update(data) {
-        db.collection(store.coll).update(query, data, options, (err, data) => {
-          if (err) return fn(err)
-          if (!data) return fn(null, null)
-          fn(null, val)
-        })
-      }
-    })
->>>>>>> 05e47e4b
+    })
+    .catch(err => fn(err))
   }
 
   /**
@@ -281,17 +172,10 @@
    */
 
   del(key, fn = noop) {
-<<<<<<< HEAD
     this.ready.then(db => {
-      db.collection(this.coll).removeOne({ key: key }, { safe: true }, fn);
-    })
-    .catch(err => fn(err))
-=======
-    this.ready((err, db) => {
-      if (err) return fn(err)
-      db.collection(this.coll).remove({ key: key }, { safe: true }, fn)
-    })
->>>>>>> 05e47e4b
+      db.collection(this.coll).removeOne({ key: key }, { safe: true }, fn)
+    })
+    .catch(err => fn(err))
   }
 
   /**
@@ -302,21 +186,12 @@
    */
 
   clear(fn = noop) {
-<<<<<<< HEAD
     this.ready.then(db => {
-      db.collection(this.coll).removeOne({}, { safe: true }, fn);
-    })
-    .catch(err => fn(err))
-=======
-    this.ready((err, db) => {
-      if (err) return fn(err)
-      db.collection(this.coll).remove({}, { safe: true }, fn)
-    })
->>>>>>> 05e47e4b
+      db.collection(this.coll).removeOne({}, { safe: true }, fn)
+    })
+    .catch(err => fn(err))
   }
 }
-
-module.exports = MongoStore
 
 /**
  * Non-exported Helpers
